--- conflicted
+++ resolved
@@ -66,22 +66,14 @@
         /// <returns>Block GameObject.</returns>
         public static GameObject CreateBaseGameObject(
             string blockName,
-<<<<<<< HEAD
-            ref Dictionary<int, ActionLink> actionLinkDict,
-=======
             Dictionary<int, ActionLink> actionLinkDict,
->>>>>>> 472813f1
             int[] textureTable = null,
             bool allowExitDoors = true,
             DaggerfallRDBBlock cloneFrom = null,
             bool serialize = true)
         {
             DFBlock blockData;
-<<<<<<< HEAD
-            return CreateBaseGameObject(blockName, ref actionLinkDict, out blockData, textureTable, allowExitDoors, cloneFrom);
-=======
             return CreateBaseGameObject(blockName, actionLinkDict, out blockData, textureTable, allowExitDoors, cloneFrom, serialize);
->>>>>>> 472813f1
         }
 
         /// <summary>
@@ -96,11 +88,7 @@
         /// <returns>Block GameObject.</returns>
         public static GameObject CreateBaseGameObject(
             string blockName,
-<<<<<<< HEAD
-            ref Dictionary<int, ActionLink> actionLinkDict,
-=======
             Dictionary<int, ActionLink> actionLinkDict,
->>>>>>> 472813f1
             out DFBlock blockDataOut,
             int[] textureTable = null,
             bool allowExitDoors = true,
@@ -121,11 +109,7 @@
             // Get block data
             blockDataOut = dfUnity.ContentReader.BlockFileReader.GetBlock(blockName);
 
-<<<<<<< HEAD
-            return CreateBaseGameObject(ref blockDataOut, ref actionLinkDict, textureTable, allowExitDoors, cloneFrom);
-=======
             return CreateBaseGameObject(ref blockDataOut, actionLinkDict, textureTable, allowExitDoors, cloneFrom, serialize);
->>>>>>> 472813f1
         }
 
         /// <summary>
@@ -139,11 +123,7 @@
         /// <returns>Block GameObject.</returns>
         public static GameObject CreateBaseGameObject(
             ref DFBlock blockData,
-<<<<<<< HEAD
-            ref Dictionary<int, ActionLink> actionLinkDict,
-=======
             Dictionary<int, ActionLink> actionLinkDict,
->>>>>>> 472813f1
             int[] textureTable = null,
             bool allowExitDoors = true,
             DaggerfallRDBBlock cloneFrom = null,
@@ -186,11 +166,7 @@
             AddModels(
                 dfUnity,
                 ref blockData,
-<<<<<<< HEAD
-                ref actionLinkDict,
-=======
                 actionLinkDict,
->>>>>>> 472813f1
                 textureTable,
                 allowExitDoors,
                 out exitDoors,
@@ -227,11 +203,7 @@
         /// <summary>
         /// Add actions doors to block.
         /// </summary>
-<<<<<<< HEAD
-        public static void AddActionDoors(GameObject go, ref Dictionary<int, RDBLayout.ActionLink> actionLinkDict, ref DFBlock blockData, int[] textureTable)
-=======
         public static void AddActionDoors(GameObject go, Dictionary<int, ActionLink> actionLinkDict, ref DFBlock blockData, int[] textureTable, bool serialize = true)
->>>>>>> 472813f1
         {
             DaggerfallUnity dfUnity = DaggerfallUnity.Instance;
             if (!dfUnity.IsReady)
@@ -270,20 +242,11 @@
                             GameObject cgo = AddActionDoor(dfUnity, modelId, obj, actionDoorsNode.transform, loadID);
                             cgo.GetComponent<DaggerfallMesh>().SetDungeonTextures(textureTable);
 
-<<<<<<< HEAD
-                            //add DaggerfallAction component to door if it also has an action
-                            if (HasAction(obj))
-                            {
-                                AddAction(cgo, ref actionLinkDict, blockData, obj, modelReference);
-                            }
-
-=======
                             // Add action component to door if it also has an action
                             if (HasAction(obj))
                             {
                                 AddActionModelHelper(cgo, actionLinkDict, obj, ref blockData, serialize);
                             }
->>>>>>> 472813f1
                         }
                     }
                 }
@@ -328,11 +291,7 @@
         /// </summary>
         public static void AddFlats(
             GameObject go,
-<<<<<<< HEAD
-            ref Dictionary<int, ActionLink> actionLinkDict,
-=======
             Dictionary<int, ActionLink> actionLinkDict,
->>>>>>> 472813f1
             ref DFBlock blockData,
             out DFBlock.RdbObject[] editorObjectsOut,
             out GameObject[] startMarkersOut,
@@ -391,27 +350,13 @@
 
                         }
 
-<<<<<<< HEAD
-                        //might only need to add editor markers in future
-                        if (!actionLinkDict.ContainsKey(obj.This))
-                        {
-                            ActionLink link;
-                            GetActionLink(ref flatObject, obj.Resources.ModelResource.ActionResource, out link);
-                            actionLinkDict.Add(obj.This, link);
-                        }
-                    
-=======
                         //add action component to flat if it has an action
                         if (obj.Resources.FlatResource.Action > 0)
                         {
                             AddActionFlatHelper(flatObject, actionLinkDict, ref blockData, obj);
                         }
 
->>>>>>> 472813f1
                     }
-
-                    
-
                 }
             }
 
@@ -520,11 +465,7 @@
         private static void AddModels(
             DaggerfallUnity dfUnity,
             ref DFBlock blockData,
-<<<<<<< HEAD
-            ref Dictionary<int, ActionLink> actionLinkDict,
-=======
             Dictionary<int, ActionLink> actionLinkDict,
->>>>>>> 472813f1
             int[] textureTable,
             bool allowExitDoors,
             out List<StaticDoor> exitDoorsOut,
@@ -536,19 +477,11 @@
             exitDoorsOut = new List<StaticDoor>();
 
             // Iterate object groups
-<<<<<<< HEAD
-            //int groupIndex = 0;
-=======
->>>>>>> 472813f1
             foreach (DFBlock.RdbObjectRoot group in blockData.RdbBlock.ObjectRootList)
             {
                 // Skip empty object groups
                 if (null == group.RdbObjects)
                 {
-<<<<<<< HEAD
-                    //groupIndex++;
-=======
->>>>>>> 472813f1
                     continue;
                 }
 
@@ -609,23 +542,11 @@
 
                         // Add action
                         if (hasAction && standaloneObject != null)
-<<<<<<< HEAD
-                            AddAction(standaloneObject, ref actionLinkDict, blockData, obj, modelReference);
-                    }
-                }
-
-                // Increment group index
-               // groupIndex++;
-            }
-
-
-=======
                             AddActionModelHelper(standaloneObject, actionLinkDict, obj, ref blockData, serialize);
                     }
                 }
             }
 
->>>>>>> 472813f1
         }
 
         /// <summary>
@@ -694,8 +615,6 @@
             return false;
         }
 
-
-
         /// <summary>
         /// Check is model has action record.
         /// </summary>
@@ -707,18 +626,6 @@
             return false;
         }
 
-<<<<<<< HEAD
-        //Create a link
-        static void GetActionLink(ref GameObject go, DFBlock.RdbActionResource obj, out ActionLink link)
-        {
-            link = new ActionLink();
-            link.gameObject = go;
-            link.nextKey = obj.NextObjectOffset;
-            link.prevKey = obj.PreviousObjectOffset;
-        }
-
-=======
->>>>>>> 472813f1
         /// <summary>
         /// Constructs a Vector3 from magnitude and direction in RDB action resource.
         /// </summary>
@@ -755,41 +662,6 @@
             action.ActionRotation = vector / BlocksFile.RotationDivisor;
         }
 
-<<<<<<< HEAD
-        private static void AddAction(
-            GameObject go,
-            ref Dictionary<int, ActionLink> actionLinkDict,
-            DFBlock blockData,
-            DFBlock.RdbObject obj,
-
-            int modelReference)
-        {
-            DFBlock.RdbActionResource action = obj.Resources.ModelResource.ActionResource;
-            string description = blockData.RdbBlock.ModelReferenceList[modelReference].Description;
-
-
-            // Check for known action types
-            Vector3 actionRotation = Vector3.zero;
-            Vector3 actionTranslation = Vector3.zero;
-
-            try
-            {
-                if ((action.Flags & (int)DFBlock.RdbActionFlags.Rotation) == (int)DFBlock.RdbActionFlags.Rotation)
-                    actionRotation = (GetActionVector(ref action) / BlocksFile.RotationDivisor);
-                else if ((action.Flags & (int)DFBlock.RdbActionFlags.Translation) == (int)DFBlock.RdbActionFlags.Translation)
-                    actionTranslation = GetActionVector(ref action) * MeshReader.GlobalScale;
-                else if ((action.Flags & (int)DFBlock.RdbActionFlags.TranslateAndRotate) == (int)DFBlock.RdbActionFlags.TranslateAndRotate)
-                {
-                    actionRotation = (GetActionVector(ref action) / BlocksFile.RotationDivisor);
-                    actionTranslation = GetActionVector(ref action) * MeshReader.GlobalScale;
-                }
-            }
-
-            catch (Exception ex)
-            {
-                Debug.LogError(ex.Message);
-
-=======
         /// <summary>
         /// Constructs a Vector3 from magnitude and direction in RDB action resource.
         /// </summary>
@@ -1022,7 +894,6 @@
                         action.Magnitude = axis_raw;
                     }
                     break;
->>>>>>> 472813f1
             }
 
             // A quick hack to fix special-case rotation issues.
@@ -1037,61 +908,11 @@
                     break;
             }
 
-<<<<<<< HEAD
-            // Create action component
-            DaggerfallAction c = go.AddComponent<DaggerfallAction>();
-            c.ActionRotation = actionRotation;
-            c.ActionTranslation = actionTranslation;
-            c.ActionSoundID = obj.Resources.ModelResource.SoundId;
-            c.ModelDescription = description;
-
-            // Using 1/20 of native value in seconds
-            // This seems to match game very closely
-            c.ActionDuration = (float)action.Duration / 20f;
-
-            //set action flag if valid / known, else set to none
-            if (Enum.IsDefined(typeof(DFBlock.RdbActionFlags), (DFBlock.RdbActionFlags)action.Flags))
-                c.ActionFlag = (DFBlock.RdbActionFlags)action.Flags;
-            else
-                c.ActionFlag = DFBlock.RdbActionFlags.None;
-            
-            //set trigger flag if valid / known, else set to none
-            if (Enum.IsDefined(typeof(DaggerfallAction.TriggerType), (DaggerfallAction.TriggerType)obj.Resources.ModelResource.Unknown1))
-                c.TriggerFlag = (DaggerfallAction.TriggerType)obj.Resources.ModelResource.Unknown1;
-            else
-                c.TriggerFlag = DaggerfallAction.TriggerType.none;
-
-            //if a collision type, add DFActionCollision component.  This will add a non-Kinematic Rigidbody and check for collisions
-            //with player.  It's possible (and likely) that some of these trigger flags aren't actually collisions, but more like
-            //proximity / bounds checking.
-            if (c.TriggerFlag == DaggerfallAction.TriggerType.collide || c.TriggerFlag == DaggerfallAction.TriggerType.collide3 ||
-                c.TriggerFlag == DaggerfallAction.TriggerType.collide9)
-            {
-                DFActionCollision coll = go.AddComponent<DFActionCollision>();
-            }
-
-            //add action node to actionLink dictionary
-            if (!actionLinkDict.ContainsKey(obj.This))
-            {
-                ActionLink link;
-                GetActionLink(ref go, action, out link);
-                actionLinkDict.Add(obj.This, link);
-            }
-
-            //Add audio
-            AddActionAudioSource(go, (uint)c.ActionSoundID);
-        }
-
-
-        
-
-=======
             //Add audio
             AddActionAudioSource(go, (uint)action.Index);
         }
 
 
->>>>>>> 472813f1
         /// <summary>
         /// Adds action audio.
         /// </summary>
@@ -1117,18 +938,6 @@
             foreach (var item in actionLinkDict)
             {
                 ActionLink link = item.Value;
-<<<<<<< HEAD
-                DaggerfallAction action = link.gameObject.GetComponent<DaggerfallAction>();
-                if (action == null) //not gameobjects in action nodes have action script
-                {
-                    continue;
-                }
-                if (actionLinkDict.ContainsKey(link.nextKey))
-                    link.gameObject.GetComponent<DaggerfallAction>().NextObject = actionLinkDict[link.nextKey].gameObject;
-                if (actionLinkDict.ContainsKey(link.prevKey))
-                {
-                    link.gameObject.GetComponent<DaggerfallAction>().PreviousObject = actionLinkDict[link.prevKey].gameObject;
-=======
                 DaggerfallAction dfAction = link.gameObject.GetComponent<DaggerfallAction>();
 
                 if (dfAction == null)
@@ -1148,7 +957,6 @@
                 {
                     DaggerfallUnity.LogMessage(ex.Message, true);
                     DaggerfallUnity.LogMessage(string.Format("Error in LinkActionNodes; {0} : {1} : {2} : {3}", link.gameObject.name, link.nextKey, link.prevKey, dfAction), true);
->>>>>>> 472813f1
                 }
             }
 
