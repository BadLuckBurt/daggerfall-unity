// Project:         Daggerfall Tools For Unity
// Copyright:       Copyright (C) 2009-2018 Daggerfall Workshop
// Web Site:        http://www.dfworkshop.net
// License:         MIT License (http://www.opensource.org/licenses/mit-license.php)
// Source Code:     https://github.com/Interkarma/daggerfall-unity
// Original Author: Gavin Clayton (interkarma@dfworkshop.net)
// Contributors:    Numidium
// 
// Notes:
//

using UnityEngine;
using System;
using System.Collections.Generic;
using System.Text;
using System.IO;
using DaggerfallConnect;
using DaggerfallConnect.Arena2;
using DaggerfallWorkshop;
using DaggerfallWorkshop.Utility;
using DaggerfallWorkshop.Game.Entity;
using DaggerfallWorkshop.Game.Player;

namespace DaggerfallWorkshop.Game.UserInterface
{
    /// <summary>
    /// Implements control to distribute bonus stats.
    /// Used on the "add bonus points" stats window, the
    /// end summary window of character creation and on
    /// the character sheet when leveling.
    /// </summary>
    public class StatsRollout : Panel
    {
        const int minWorkingValue = 0;
        const int maxWorkingValue = 100;
        const int minBonusRoll = 0;         // The minimum number of points added to each base class stat
        const int maxBonusRoll = 10;        // The maximum number of points added to each base class stat
        const int minBonusPool = 6;         // The minimum number of free points to allocate
        const int maxBonusPool = 14;        // The maximum number of free points to allocate

        DaggerfallFont font;
        UpDownSpinner spinner;
        int selectedStat = 0;
        DaggerfallStats startingStats = new DaggerfallStats();
        DaggerfallStats workingStats = new DaggerfallStats();
        int bonusPool = 0;
        Color modifiedStatTextColor = Color.green;
        Panel[] statPanels = new Panel[DaggerfallStats.Count];
        TextLabel[] statLabels = new TextLabel[DaggerfallStats.Count];
        bool characterSheetPositioning = false;
        bool freeEdit = false;

        public DaggerfallStats StartingStats
        {
            get { return startingStats; }
            set { SetStats(value, workingStats, bonusPool); }
        }

        public DaggerfallStats WorkingStats
        {
            get { return workingStats; }
            set { SetStats(startingStats, value, bonusPool); }
        }

        public int BonusPool
        {
            get { return bonusPool; }
            set { SetStats(startingStats, workingStats, value); }
        }

        public StatsRollout(bool onCharacterSheet = false, bool freeEdit = false)
            : base()
        {
            if (onCharacterSheet)
                characterSheetPositioning = true;
            if (freeEdit)
            {
                this.freeEdit = true;
                modifiedStatTextColor = DaggerfallUI.DaggerfallDefaultTextColor;
            }

            // Add stat panels and labels
            font = DaggerfallUI.DefaultFont;

            Vector2 panelPos, panelSize;
            if (!onCharacterSheet)
            {
                panelPos = new Vector2(8, 33);
                panelSize = new Vector2(34, 6);
            }
            else
            {
                panelPos = new Vector2(141, 17);
                panelSize = new Vector2(28, 6);
            }

            for (int i = 0; i < DaggerfallStats.Count; i++)
            {
                statPanels[i] = DaggerfallUI.AddPanel(new Rect(panelPos.x, panelPos.y, panelSize.x, panelSize.y), this);
                statLabels[i] = DaggerfallUI.AddTextLabel(font, Vector2.zero, string.Empty, statPanels[i]);
                statLabels[i].HorizontalAlignment = HorizontalAlignment.Center;
                statLabels[i].ShadowColor = DaggerfallUI.DaggerfallAlternateShadowColor1;
                if (!onCharacterSheet)
                    panelPos.y += 22f;
                else
                    panelPos.y += 24f;
            }

            // Add stat select buttons
            Vector2 pos;
            if (!onCharacterSheet)
                pos = new Vector2(7, 20);
            else
                pos = new Vector2(141, 6);

            Vector2 size;

            if (!onCharacterSheet)
                size = new Vector2(36, 20);
            else
                size = new Vector2(28, 20);

            for (int i = 0; i < DaggerfallStats.Count; i++)
            {
                Button button = DaggerfallUI.AddButton(pos, size, this);
                button.Tag = i;
                button.OnMouseClick += StatButton_OnMouseClick;
                if (!onCharacterSheet)
                    pos.y += 22f;
                else
                    pos.y += 24f;
            }

            // Add up/down spinner
            spinner = new UpDownSpinner();
            this.Components.Add(spinner);
            spinner.OnUpButtonClicked += Spinner_OnUpButtonClicked;
            spinner.OnDownButtonClicked += Spinner_OnDownButtonClicked;
            SelectStat(0);

            UpdateStatLabels();
        }

        #region Public Methods

        public void Reroll(DFCareer dfClass)
        {
            // Assign base stats from class template
            DaggerfallStats rolledStats = CharacterDocument.GetClassBaseStats(dfClass);

            // Roll bonus value for each base stat
            // Using maxBonusRoll + 1 as Unity's Random.Range(int,int) is exclusive
            // of maximum value and we want to be inclusive of maximum value
            int strength = rolledStats.PermanentStrength + UnityEngine.Random.Range(minBonusRoll, maxBonusRoll + 1);
            int intelligence = rolledStats.PermanentIntelligence + UnityEngine.Random.Range(minBonusRoll, maxBonusRoll + 1);
            int willpower = rolledStats.PermanentWillpower + UnityEngine.Random.Range(minBonusRoll, maxBonusRoll + 1);
            int agility = rolledStats.PermanentAgility + UnityEngine.Random.Range(minBonusRoll, maxBonusRoll + 1);
            int endurance = rolledStats.PermanentEndurance + UnityEngine.Random.Range(minBonusRoll, maxBonusRoll + 1);
            int personality = rolledStats.PermanentPersonality + UnityEngine.Random.Range(minBonusRoll, maxBonusRoll + 1);
            int speed = rolledStats.PermanentSpeed + UnityEngine.Random.Range(minBonusRoll, maxBonusRoll + 1);
            int luck = rolledStats.PermanentLuck + UnityEngine.Random.Range(minBonusRoll, maxBonusRoll + 1);
            rolledStats.SetPermanentStatValue(DFCareer.Stats.Strength, strength);
            rolledStats.SetPermanentStatValue(DFCareer.Stats.Intelligence, intelligence);
            rolledStats.SetPermanentStatValue(DFCareer.Stats.Willpower, willpower);
            rolledStats.SetPermanentStatValue(DFCareer.Stats.Agility, agility);
            rolledStats.SetPermanentStatValue(DFCareer.Stats.Endurance, endurance);
            rolledStats.SetPermanentStatValue(DFCareer.Stats.Personality, personality);
            rolledStats.SetPermanentStatValue(DFCareer.Stats.Speed, speed);
            rolledStats.SetPermanentStatValue(DFCareer.Stats.Luck, luck);

            // Roll bonus pool for player to distribute
            // Using maxBonusPool + 1 for inclusive range as above
            int bonusPool = UnityEngine.Random.Range(minBonusPool, maxBonusPool + 1);

            // Apply stats to control
            SetStats(rolledStats, rolledStats, bonusPool);
            UpdateStatLabels();

            // Play "rolling dice" sound
            DaggerfallUI.Instance.PlayOneShot(SoundClips.DiceRoll);
        }

        public void SetStats(DaggerfallStats startingStats, DaggerfallStats workingStats, int bonusPool)
        {
            this.startingStats.Copy(startingStats);
            this.workingStats.Copy(workingStats);
            this.bonusPool = bonusPool;
            spinner.Value = bonusPool;
            UpdateStatLabels();
            SelectStat(0);
        }

        #endregion

        #region Private Methods

        void UpdateStatLabels()
        {
            // Update primary stat labels
            for (int i = 0; i < DaggerfallStats.Count; i++)
            {
                statLabels[i].Text = workingStats.GetPermanentStatValue(i).ToString();
                if (workingStats.GetPermanentStatValue(i) != startingStats.GetPermanentStatValue(i))
                    statLabels[i].TextColor = modifiedStatTextColor;
                else
                    statLabels[i].TextColor = DaggerfallUI.DaggerfallDefaultTextColor;
            }
        }

        void SelectStat(int index)
        {
            selectedStat = index;
            if (!characterSheetPositioning)
                spinner.Position = new Vector2(44, 21 + (22 * index));
            else
                spinner.Position = new Vector2(176, 6 + (24 * index));
        }

        #endregion

        #region Event Handlers

        void StatButton_OnMouseClick(BaseScreenComponent sender, Vector2 position)
        {
            SelectStat((int)sender.Tag);
            if (freeEdit)
            {
                DaggerfallUI.Instance.PlayOneShot(SoundClips.ButtonClick);
            }
        }

        void Spinner_OnUpButtonClicked()
        {
            const int maxFreeEditValue = 75;

            // Get working stat value
            int workingValue = workingStats.GetPermanentStatValue(selectedStat);

<<<<<<< HEAD
            // Working value cannot rise above maxWorkingValue and bonus cannot fall below zero if not in free edit mode
            if (workingValue == maxWorkingValue || (bonusPool == 0 && !freeEdit))
=======
            // Working value cannot rise above maxWorkingValue and bonus cannot fall below zero, unless freeEdit active
            if ((freeEdit && workingValue == maxFreeEditValue) ||
                !freeEdit && (workingValue == maxWorkingValue || bonusPool == 0))
>>>>>>> a745a612
                return;

            // Remove a point from pool stat and assign to working stat
            bonusPool -= 1;
            workingStats.SetPermanentStatValue(selectedStat, workingValue + 1);
            spinner.Value = bonusPool;
            UpdateStatLabels();
            RaiseOnStatChanged();
            if (freeEdit)
            {
                DaggerfallUI.Instance.PlayOneShot(SoundClips.ButtonClick);
            }
        }

        void Spinner_OnDownButtonClicked()
        {
            const int minFreeEditValue = 10;

            // Get working stat value
            int workingValue = workingStats.GetPermanentStatValue(selectedStat);

            // Working value cannot reduce below starting value or minWorkingValue, unless freeEdit active
            if ((freeEdit && workingValue == minFreeEditValue) ||
                (!freeEdit && (workingValue == startingStats.GetPermanentStatValue(selectedStat) || workingValue == minWorkingValue)))
                return;

            // Remove a point from working stat and assign to pool
            workingStats.SetPermanentStatValue(selectedStat, workingValue - 1);
            bonusPool += 1;
            spinner.Value = bonusPool;
            UpdateStatLabels();
            RaiseOnStatChanged();
            if (freeEdit)
            {
                DaggerfallUI.Instance.PlayOneShot(SoundClips.ButtonClick);
            }
        }

        #endregion

        #region Events

        public delegate void OnStatChangedEventHandler();
        public event OnStatChangedEventHandler OnStatChanged;
        void RaiseOnStatChanged()
        {
            if (OnStatChanged != null)
                OnStatChanged();
        }

        #endregion
    }
}<|MERGE_RESOLUTION|>--- conflicted
+++ resolved
@@ -236,14 +236,9 @@
             // Get working stat value
             int workingValue = workingStats.GetPermanentStatValue(selectedStat);
 
-<<<<<<< HEAD
-            // Working value cannot rise above maxWorkingValue and bonus cannot fall below zero if not in free edit mode
-            if (workingValue == maxWorkingValue || (bonusPool == 0 && !freeEdit))
-=======
             // Working value cannot rise above maxWorkingValue and bonus cannot fall below zero, unless freeEdit active
             if ((freeEdit && workingValue == maxFreeEditValue) ||
                 !freeEdit && (workingValue == maxWorkingValue || bonusPool == 0))
->>>>>>> a745a612
                 return;
 
             // Remove a point from pool stat and assign to working stat
