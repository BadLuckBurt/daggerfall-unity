--- conflicted
+++ resolved
@@ -58,11 +58,8 @@
         public sbyte biographyReactionMod;
         public List<string> biographyEffects;
         public int classIndex;
-<<<<<<< HEAD
         public List<string> backStory;
-=======
         public bool isCustom = false;
->>>>>>> 3aadf4dc
 
         public CharacterDocument()
         {
