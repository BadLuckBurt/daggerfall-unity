using DaggerfallConnect;
using DaggerfallWorkshop.Game;
using DaggerfallWorkshop.Utility;
using System.Collections;
using System.Collections.Generic;
using UnityEngine;

namespace DaggerfallWorkshop.Game
{
    [RequireComponent(typeof(PlayerMotor))]
    [RequireComponent(typeof(CharacterController))]
    public class FrictionMotor : MonoBehaviour
    {
        // If the player ends up on a slope which is at least the Slope Limit as set on the character controller, then he will slide down
        public bool slideWhenOverSlopeLimit = false;

        // If checked and the player is on an object tagged "Slide", he will slide down it regardless of the slope limit
        public bool slideOnTaggedObjects = false;

        public float slideSpeed = 12.0f;

        private PlayerMotor playerMotor;
        private PlayerHeightChanger heightChanger;
        private Transform myTransform;
        private RaycastHit hit;
        private CharacterController controller;
        private Vector3 contactPoint;
        private float rayDistance;
        private float slideLimit;
        private bool playerControl = false;
        bool sliding;

        Vector3 lastMovePosition = Vector3.zero;
        int stuckFrameCount = 0;

        public Vector3 ContactPoint
        {
            get { return contactPoint; }
            set { contactPoint = value; }
        }
        public bool PlayerControl
        {
            get
            {
                return playerControl;
            }
        }
        private void Start()
        {
            controller = GetComponent<CharacterController>();
            heightChanger = GetComponent<PlayerHeightChanger>();
            playerMotor = GameManager.Instance.PlayerMotor;
            myTransform = playerMotor.transform;
            slideLimit = controller.slopeLimit - .1f;
            rayDistance = controller.height * .5f + controller.radius;
        }

        public void GroundedMovement(ref Vector3 moveDirection)
        {
            SetSliding();

            // If sliding (and it's allowed), or if we're on an object tagged "Slide", get a vector pointing down the slope we're on
            if ((sliding && slideWhenOverSlopeLimit) || (slideOnTaggedObjects && hit.collider.tag == "Slide"))
            {
                Vector3 hitNormal = hit.normal;
                moveDirection = new Vector3(hitNormal.x, -hitNormal.y, hitNormal.z);
                Vector3.OrthoNormalize(ref hitNormal, ref moveDirection);
                moveDirection *= slideSpeed;
                playerControl = false;
            }
            // Otherwise recalculate moveDirection directly from axes
            else
            {
                float inputX = InputManager.Instance.Horizontal;
                float inputY = InputManager.Instance.Vertical;

                // Cancel all movement input if player is paralyzed
                // Player should still be able to fall or move with platforms
                if (GameManager.Instance.PlayerEntity.IsParalyzed)
                {
                    inputX = 0;
                    inputY = 0;
                }

                float inputModifyFactor = (inputX != 0.0f && inputY != 0.0f && playerMotor.limitDiagonalSpeed) ? .7071f : 1.0f;
                moveDirection = new Vector3(inputX * inputModifyFactor, 0, inputY * inputModifyFactor);
                moveDirection = myTransform.TransformDirection(moveDirection) * playerMotor.Speed;
                playerControl = true;

                // Somewhat experimental handling for automatically unsticking player controller in very specific cases
                if (!GameManager.Instance.PlayerEntity.IsParalyzed)
                {
                    HeadDipHandling();
                    UnstickHandling();
                }
            }
        }

        private void SetSliding()
        {
            sliding = false;
            // See if surface immediately below should be slid down. We use this normally rather than a ControllerColliderHit point,
            // because that interferes with step climbing amongst other annoyances
            if (Physics.Raycast(myTransform.position, -Vector3.up, out hit, rayDistance))
            {
                if (Vector3.Angle(hit.normal, Vector3.up) > slideLimit)
                    sliding = true;
            }
            // However, just raycasting straight down from the center can fail when on steep slopes
            // So if the above raycast didn't catch anything, raycast down from the stored ControllerColliderHit point instead
            else
            {
                Physics.Raycast(contactPoint + Vector3.up, -Vector3.up, out hit);
                if (Vector3.Angle(hit.normal, Vector3.up) > slideLimit)
                    sliding = true;
            }
        }

        void UnstickHandling()
        {
            // Stuck check - is player trying to move forwards/backwards but cannot?
            // This could be because something is in the way, like a wall, or it could be for one of the following reasons:
            //  -A: Sticky geometry such as single-sided polygons poking through floor in cave blocks which sticks the Unity character controller
            //  -B: Restrictive geometry like doors positioned at bottom of stairs and ramps without enough room for capsule to pass
            // If player is stuck and there is nothing in front of them, then teleport player forwards in small steps until clear
            // Notes:
            //  -A better/smoother solution is preferred for case B, as this geometry is so enclosed that unstick is still difficult to aim for clear space
            //  -Player will experience a brief moment of uneven movement while being teleported past sticky geometry - fortunately sticky spots are fairly rare
            //  -Tolerances should prevent false positives, but it's still possible - might require tuning/reworking later
            //  -Works best when player is standing as spherecast test has more clearance
            //  -Enemies will still become stuck as their motor does not have this handling
            const float stuckMovementThreshold = 0.07f;
            const int stuckFrameThreshold = 3;
            bool tryingToMoveForwards = InputManager.Instance.HasAction(InputManager.Actions.MoveForwards);
            bool tryingToMoveBackwards = InputManager.Instance.HasAction(InputManager.Actions.MoveBackwards);
            if ((tryingToMoveForwards || tryingToMoveBackwards) &&
                // Use a sqrmagnitude movement threshold check to see if player is stuck
                // This is fast and overcomes precision issues with a simple position check
                // Player must be stuck for multiple frames before unstuck handler will attempt to resolve
                (lastMovePosition - myTransform.position).sqrMagnitude < Mathf.Pow(stuckMovementThreshold, 2))
            {
                stuckFrameCount++;
                if (stuckFrameCount > stuckFrameThreshold)
                {
                    //Debug.LogFormat("Stuck for {0} frames", stuckFrameCount);

                    // Attempt resolution by first checking if nothing in the way using a spherecast
                    // Then teleport player forwards until stuck test is cleared by normal movement
                    // The spherecast check is smaller than player capsule to avoid most sticky spots
                    // But large enough not to pass through small cracks or openings the player should not traverse
                    Vector3 sampleDirection = (tryingToMoveForwards) ? myTransform.forward : -myTransform.forward;
                    Ray sampleRay = new Ray(myTransform.position, sampleDirection);
                    if (!Physics.SphereCast(sampleRay, controller.radius - 0.01f, stuckSampleDistance))
                    {
<<<<<<< HEAD
                        //Debug.LogFormat("Trying to resolve stuck for {0} frames", stuckFrameCount);

                        // Do not unstick farther than stuckSampleDistance or player may teleport through a nearby wall
                        myTransform.position += sampleDirection * stuckSampleDistance;
=======
                        //Debug.LogFormat("Stuck for {0} frames", stuckFrameCount);

                        TryUnsticking(tryingToMoveForwards);
>>>>>>> 3129dcaa
                    }
                }
            }
            else
            {
                // Reset during normal movement
                lastMovePosition = myTransform.position;
                stuckFrameCount = 0;
            }
        }

        private void TryUnsticking(bool tryingToMoveForwards)
        {
            // Attempt resolution by first checking if nothing in the way using a capsulecast
            // Then teleport player forwards until stuck test is cleared by normal movement

            // size of the step
            const float stuckSampleForward = 0.5f;
            const float stuckSampleUpward = 0.35f;

            Vector3 originBottom = myTransform.position - myTransform.up * (controller.height / 2 - controller.radius);
            Vector3 originTop = myTransform.position + myTransform.up * (controller.height / 2 - controller.radius);

            Vector3 sampleDirection = tryingToMoveForwards ? myTransform.forward : -myTransform.forward;
            Vector3 displacementUp = myTransform.up * stuckSampleUpward;
            // Debug.DrawRay(originBottom, displacementUp, Color.green, 2f);
            // Debug.DrawRay(originTop, displacementUp, Color.blue, 2f);
            if (Physics.CapsuleCast(originTop, originBottom, controller.radius, displacementUp, displacementUp.magnitude))
                return;

            originBottom += displacementUp;
            originTop += displacementUp;
            Vector3 displacementForward = sampleDirection * stuckSampleForward;
            // Debug.DrawRay(originBottom, displacementForward, Color.green, 2f);
            // Debug.DrawRay(originTop, displacementForward, Color.blue, 2f);
            if (Physics.CapsuleCast(originTop, originBottom, controller.radius, displacementForward, displacementForward.magnitude))
                return;

            originBottom += displacementForward;
            originTop += displacementForward;
            Vector3 displacementDownward = -myTransform.up * stuckSampleUpward;
            // Debug.DrawRay(originBottom, displacementDownward, Color.green, 2f);
            // Debug.DrawRay(originTop, displacementDownward, Color.blue, 2f);
            //Debug.LogFormat("Trying to resolve stuck for {0} frames", stuckFrameCount);
            RaycastHit hit;
            if (!Physics.CapsuleCast(originTop, originBottom, controller.radius, displacementDownward, out hit, displacementDownward.magnitude))
            {
                myTransform.position += displacementForward;
            }
            else
            {
                // Player landed on something during the last part of the step
                myTransform.position += displacementUp + displacementForward - myTransform.up * hit.distance;
            }
        }

        // Preferential resolution of case B in UnstickHandling()
        // Smoothly dips and undips height of player capsule, like a very tall person ducking through a low doorway
        void HeadDipHandling()
        {
            const float raySampleDistance = 0.5f;
            const float clearanceAdjustment = -0.28f;

            if (!heightChanger || playerMotor.IsCrouching)
                return;

            // Sample forward from very top of player's head and from eye level
            Ray headRay = new Ray(myTransform.position + new Vector3(0, heightChanger.FixedControllerStandingHeight / 2 + 0.25f, 0), myTransform.forward);
            Ray eyeRay = new Ray(GameManager.Instance.MainCamera.transform.position, myTransform.forward);
            RaycastHit headHit;
            bool headRayHit = Physics.Raycast(headRay, out headHit, raySampleDistance);
            bool eyeRayHit = Physics.Raycast(eyeRay, raySampleDistance);

            //Debug.LogFormat("Ray contact: HeadRay: {0}, EyeRay {1}", headRayHit, eyeRayHit);

            // If top of head hits something but eyes are clear, try dipping controller height
            if (headRayHit && !eyeRayHit && GameObjectHelper.IsStaticGeometry(headHit.transform.gameObject))
            {
                // Dip controller height by clearance amount
                heightChanger.StandingHeightAdjustment = clearanceAdjustment;

                //Debug.Log("Dipping controller");
            }
            else
            {
                // Undip player once head/eye test is clear
                // Technically the player will stand up again within a frame or two
                // But in practice it is only required to clear the initial obstacle and player will fit through
                // Player might experience a short "bounce" if they approach problem geometry very slowly
                // Adding extra logic to maintain dip while something is above player's head adds complexity and can result in pronounced "bouncing"
                // After testing several approaches, the most simple one still yielded the best results
                heightChanger.StandingHeightAdjustment = 0;

                //Debug.Log("Undipping controller");
            }
        }
    }
}<|MERGE_RESOLUTION|>--- conflicted
+++ resolved
@@ -143,26 +143,7 @@
                 if (stuckFrameCount > stuckFrameThreshold)
                 {
                     //Debug.LogFormat("Stuck for {0} frames", stuckFrameCount);
-
-                    // Attempt resolution by first checking if nothing in the way using a spherecast
-                    // Then teleport player forwards until stuck test is cleared by normal movement
-                    // The spherecast check is smaller than player capsule to avoid most sticky spots
-                    // But large enough not to pass through small cracks or openings the player should not traverse
-                    Vector3 sampleDirection = (tryingToMoveForwards) ? myTransform.forward : -myTransform.forward;
-                    Ray sampleRay = new Ray(myTransform.position, sampleDirection);
-                    if (!Physics.SphereCast(sampleRay, controller.radius - 0.01f, stuckSampleDistance))
-                    {
-<<<<<<< HEAD
-                        //Debug.LogFormat("Trying to resolve stuck for {0} frames", stuckFrameCount);
-
-                        // Do not unstick farther than stuckSampleDistance or player may teleport through a nearby wall
-                        myTransform.position += sampleDirection * stuckSampleDistance;
-=======
-                        //Debug.LogFormat("Stuck for {0} frames", stuckFrameCount);
-
-                        TryUnsticking(tryingToMoveForwards);
->>>>>>> 3129dcaa
-                    }
+                    TryUnsticking(tryingToMoveForwards);
                 }
             }
             else
