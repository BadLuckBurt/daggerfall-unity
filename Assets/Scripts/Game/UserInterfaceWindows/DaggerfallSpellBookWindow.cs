// Project:         Daggerfall Tools For Unity
// Copyright:       Copyright (C) 2009-2018 Daggerfall Workshop
// Web Site:        http://www.dfworkshop.net
// License:         MIT License (http://www.opensource.org/licenses/mit-license.php)
// Source Code:     https://github.com/Interkarma/daggerfall-unity
// Original Author: Lypyl (lypyldf@gmail.com), Gavin Clayton (interkarma@dfworkshop.net)
// Contributors:    Allofich, Hazelnut
// 
// Notes:
//

using UnityEngine;
using System;
using System.IO;
using System.Collections.Generic;
using DaggerfallWorkshop.Game.UserInterface;
using DaggerfallWorkshop.Game.MagicAndEffects;
using DaggerfallWorkshop.Game.Formulas;
using DaggerfallWorkshop.Utility;
using DaggerfallConnect.Save;
using DaggerfallConnect.Arena2;
using System.Linq;

namespace DaggerfallWorkshop.Game.UserInterfaceWindows
{
    /// <summary>
    /// Spellbook UI for both casting spells and purchasing spells from guilds.
    /// </summary>
    public class DaggerfallSpellBookWindow : DaggerfallPopupWindow, IMacroContextProvider
    {
        #region UI Rects

        Vector2 spellNameLabelPos = new Vector2(123, 2);
        Vector2 spellPointsLabelPos = new Vector2(214, 2);
        Vector2 spellCostLabelPos = new Vector2(76, 154);

        Rect mainPanelRect = new Rect(0, 0, 259, 164);
        Rect spellsListBoxRect = new Rect(5, 13, 110, 130);
        Rect deleteOrBuyButtonRect = new Rect(3, 152, 38, 9);
        Rect upButtonRect = new Rect(48, 152, 38, 9);
        Rect sortButtonRect = new Rect(90, 152, 38, 9);
        Rect downButtonRect = new Rect(132, 152, 38, 9);
        Rect upArrowButtonRect = new Rect(121, 11, 9, 16);
        Rect downArrowButtonRect = new Rect(121, 132, 9, 16);
        Rect exitButtonRect = new Rect(216, 149, 43, 15);
        Rect spellsListScrollBarRect = new Rect(122, 28, 7, 103);
        Rect spellIconPanelRect = new Rect(149.25f, 14, 16, 16);
        Rect spellTargetPanelRect = new Rect(182, 14, 25, 16);
        Rect spellElementIconPanelRect = new Rect(223, 14, 16, 16);
        Rect effect1PanelRect = new Rect(138, 40, 118, 28);
        Rect effect2PanelRect = new Rect(138, 78, 118, 28);
        Rect effect3PanelRect = new Rect(138, 116, 118, 28);

        #endregion

        #region UI Controls

        ListBox spellsListBox;
        VerticalScrollBar spellsListScrollBar;

        Panel mainPanel;
        Panel spellIconPanel;
        Panel spellTargetIconPanel;
        Panel spellElementIconPanel;
        Panel[] spellEffectPanels;

        Button exitButton;
        Button deleteButton;
        Button buyButton;
        Button downButton;
        Button upButton;
        Button sortButton;
        Button upArrowButton;
        Button downArrowButton;

        TextLabel spellNameLabel;
        TextLabel spellPointsLabel;
        TextLabel spellCostLabel;
        TextLabel[] spellEffectLabels;

        #endregion

        #region UI Textures

        Texture2D baseTexture;

        #endregion

        #region Fields

        const string textDatabase = "SpellmakerUI";
        const string spellBookTextureFilename = "SPBK00I0.IMG";
        const string spellBookBuyModeTextureFilename = "SPBK01I0.IMG";
        const string spellsFilename = "SPELLS.STD";

        const SoundClips openSpellBook = SoundClips.OpenBook;
        const SoundClips openSpellBookBuyMode = SoundClips.ButtonClick;
        const SoundClips closeSpellBook = SoundClips.PageTurn;

        bool buyMode = false;
        bool autoClose = false;
        EffectBundleSettings renamedSpellSettings;
        int deleteSpellIndex = -1;
        KeyCode toggleClosedBinding;
        List<EffectBundleSettings> offeredSpells = new List<EffectBundleSettings>();
        PlayerGPS.DiscoveredBuilding buildingDiscoveryData;
        int presentedCost;

        #endregion

        #region Constructors

        public DaggerfallSpellBookWindow(IUserInterfaceManager uiManager, DaggerfallBaseWindow previous = null, bool buyMode = false)
            : base(uiManager, previous)
        {
            this.buyMode = buyMode;
        }

        #endregion

        #region Setup Methods

        protected override void Setup()
        {
            // Load all textures used by spellbook window
            LoadTextures();

            // Always dim background
            ParentPanel.BackgroundColor = ScreenDimColor;

            // Setup main layout
            SetupMain();

            // Setup controls
            SetupButtons();
            SetupIcons();
            SetupLabels();

            RefreshSpellsList(false);
            SetDefaults();

            // Store toggle closed binding for this window
            toggleClosedBinding = InputManager.Instance.GetBinding(InputManager.Actions.CastSpell);
        }

        public override void OnPush()
        {
            if (buyMode && GameManager.Instance.PlayerEnterExit.IsPlayerInside)
                buildingDiscoveryData = GameManager.Instance.PlayerEnterExit.BuildingDiscoveryData;

            if (IsSetup)
            {
                RefreshSpellsList(false);
                SetDefaults();
            }

            if (!buyMode)
                DaggerfallUI.Instance.PlayOneShot(openSpellBook);
            else
                DaggerfallUI.Instance.PlayOneShot(openSpellBookBuyMode);
        }

        public override void OnPop()
        {
            if (!buyMode)
                DaggerfallUI.Instance.PlayOneShot(closeSpellBook);
        }

        void SetDefaults()
        {
            // Set spell points label
            if (!buyMode)
            {
                int curSpellPoints = GameManager.Instance.PlayerEntity.CurrentMagicka;
                int maxSpellPoints = GameManager.Instance.PlayerEntity.MaxMagicka;
                spellPointsLabel.Text = string.Format("{0}/{1}", curSpellPoints, maxSpellPoints);
            }

            // Default selected spell info
            spellNameLabel.Text = string.Empty;
            spellIconPanel.BackgroundTexture = null;
            spellTargetIconPanel.BackgroundTexture = null;
            spellElementIconPanel.BackgroundTexture = null;
            ClearEffectLabels();

            // Select default spell
            if (spellsListBox.Count > 0)
                spellsListBox.SelectIndex(0);
            else
                spellsListBox.SelectNone();
        }

        public override void Update()
        {
            base.Update();

            // Toggle window closed with same hotkey used to open it
            if (Input.GetKeyUp(toggleClosedBinding))
                CloseWindow();
        }

        void RefreshSpellsList(bool preservePosition)
        {
            // Preserve indices before ClearItems()
            int oldScrollIndex = spellsListBox.ScrollIndex;
            int oldSelectedIndex = spellsListBox.SelectedIndex;

            // Clear existing list
            spellsListBox.ClearItems();

            // Add spells based on mode
            if (buyMode)
            {
                // Load spells for sale
                offeredSpells.Clear();
                List<SpellRecord.SpellRecordData> standardSpells = DaggerfallSpellReader.ReadSpellsFile(Path.Combine(DaggerfallUnity.Arena2Path, spellsFilename));
                if (standardSpells == null || standardSpells.Count == 0)
                {
                    Debug.LogError("Failed to load SPELLS.STD for spellbook in buy mode.");
                    return;
                }

                for (int i = 0; i < standardSpells.Count; i++)
                {
                    // Filter internal spells starting with exclamation point '!'
                    if (standardSpells[i].spellName.StartsWith("!"))
                        continue;

                    // NOTE: Classic allows purchase of duplicate spells
                    // If ever changing this, must ensure spell is an *exact* duplicate (i.e. not a custom spell with same name)
                    // Just allowing duplicates for now as per classic and let user manage preference

                    // Get effect bundle settings from classic spell
                    EffectBundleSettings bundle;
                    if (!GameManager.Instance.EntityEffectBroker.ClassicSpellRecordDataToEffectBundleSettings(standardSpells[i], BundleTypes.Spell, out bundle))
                        continue;

                    // Store offered spell and add to list box
                    offeredSpells.Add(bundle);
                    spellsListBox.AddItem(standardSpells[i].spellName);
                }
            }
            else
            {
                // Add player spells to list
                EffectBundleSettings[] spellbook = GameManager.Instance.PlayerEntity.GetSpells();
                if (spellbook != null)
                {
                    for (int i = 0; i < spellbook.Length; i++)
                    {
                        // Show spell name and cost
                        // Costs can change based on player skills and stats so must be calculated each time
                        int goldCost, spellPointCost;
                        FormulaHelper.CalculateTotalEffectCosts(spellbook[i].Effects, spellbook[i].TargetType, out goldCost, out spellPointCost, null, spellbook[i].MinimumCastingCost);
                        spellsListBox.AddItem(string.Format("{0} - {1}", spellPointCost, spellbook[i].Name));
                    }
                }
            }

            if (preservePosition)
            {
                spellsListBox.ScrollIndex = oldScrollIndex;
                spellsListBox.SelectedIndex = oldSelectedIndex;
                spellsListBox.LazyScrollToSelected();
            }
        }

        #endregion

        #region Private Methods

        void LoadTextures()
        {
            if (!buyMode)
                baseTexture = DaggerfallUI.GetTextureFromImg(spellBookTextureFilename);
            else
                baseTexture = DaggerfallUI.GetTextureFromImg(spellBookBuyModeTextureFilename);
        }

        void SetupMain()
        {
            // Main panel
            mainPanel = DaggerfallUI.AddPanel(mainPanelRect, NativePanel);
            mainPanel.BackgroundTexture = baseTexture;
            mainPanel.HorizontalAlignment = HorizontalAlignment.Center;
            mainPanel.VerticalAlignment = VerticalAlignment.Middle;
            if (buyMode)
                mainPanel.BackgroundColor = Color.black;

            // Spells list
            spellsListBox = new ListBox();
            spellsListBox.Position = new Vector2(spellsListBoxRect.x, spellsListBoxRect.y);
            spellsListBox.Size = new Vector2(spellsListBoxRect.width, spellsListBoxRect.height);
            spellsListBox.RowsDisplayed = 16;
            spellsListBox.MaxCharacters = 22;
            spellsListBox.OnSelectItem += SpellsListBox_OnSelectItem;
            if (buyMode)
                spellsListBox.OnMouseDoubleClick += SpellsListBox_OnMouseDoubleClick;
            else
                spellsListBox.OnUseSelectedItem += SpellsListBox_OnUseSelectedItem;
            spellsListBox.OnMouseScrollDown += SpellsListBox_OnMouseScroll;
            spellsListBox.OnMouseScrollUp += SpellsListBox_OnMouseScroll;
            mainPanel.Components.Add(spellsListBox);

            // Spells list scroller
            spellsListScrollBar = new VerticalScrollBar();
            spellsListScrollBar.HorizontalAlignment = HorizontalAlignment.None;
            spellsListScrollBar.VerticalAlignment = VerticalAlignment.None;
            spellsListScrollBar.Position = new Vector2(spellsListScrollBarRect.x, spellsListScrollBarRect.y);
            spellsListScrollBar.Size = new Vector2(spellsListScrollBarRect.width, spellsListScrollBarRect.height);
            spellsListScrollBar.TotalUnits = spellsListBox.Count;
            spellsListScrollBar.DisplayUnits = spellsListBox.RowsDisplayed;
            spellsListScrollBar.ScrollIndex = 0;
            spellsListScrollBar.OnScroll += SpellsListScrollBar_OnScroll;
            mainPanel.Components.Add(spellsListScrollBar);

            // Spell effect panels
            spellEffectPanels = new Panel[3];
            spellEffectPanels[0] = DaggerfallUI.AddPanel(effect1PanelRect, mainPanel);
            spellEffectPanels[0].Name = "effect1Panel";
            spellEffectPanels[0].OnMouseClick += SpellEffectPanelClick;
            spellEffectPanels[1] = DaggerfallUI.AddPanel(effect2PanelRect, mainPanel);
            spellEffectPanels[1].Name = "effect2Panel";
            spellEffectPanels[1].OnMouseClick += SpellEffectPanelClick;
            spellEffectPanels[2] = DaggerfallUI.AddPanel(effect3PanelRect, mainPanel);
            spellEffectPanels[2].Name = "effect3Panel";
            spellEffectPanels[2].OnMouseClick += SpellEffectPanelClick;

            // TODO: Prepare UI for spell buy mode
        }

        void SetupButtons()
        {
            // Bottom row buttons
            if (!buyMode)
            {
                deleteButton = DaggerfallUI.AddButton(deleteOrBuyButtonRect, mainPanel);
                deleteButton.OnMouseClick += DeleteButton_OnMouseClick;

                upButton = DaggerfallUI.AddButton(upButtonRect, mainPanel);
                sortButton = DaggerfallUI.AddButton(sortButtonRect, mainPanel);
                downButton = DaggerfallUI.AddButton(downButtonRect, mainPanel);

                upButton.OnMouseClick += SwapButton_OnMouseClick;
                sortButton.OnMouseClick += SortButton_OnMouseClick;
                downButton.OnMouseClick += SwapButton_OnMouseClick;
            }
            else
            {
                buyButton = DaggerfallUI.AddButton(deleteOrBuyButtonRect, mainPanel);
                buyButton.OnMouseClick += BuyButton_OnMouseClick;
            }

            exitButton = DaggerfallUI.AddButton(exitButtonRect, mainPanel);
            exitButton.OnMouseClick += ExitButton_OnMouseClick;

            // Scroller buttons
            upArrowButton = DaggerfallUI.AddButton(upArrowButtonRect, mainPanel);
            upArrowButton.OnMouseClick += UpArrowButton_OnMouseClick;
            downArrowButton = DaggerfallUI.AddButton(downArrowButtonRect, mainPanel);
            downArrowButton.OnMouseClick += DownArrowButton_OnMouseClick;
        }

        void SetupIcons()
        {
            spellIconPanel = DaggerfallUI.AddPanel(spellIconPanelRect, mainPanel);
            spellIconPanel.BackgroundColor = Color.black;
            spellIconPanel.BackgroundTextureLayout = BackgroundLayout.StretchToFill;
            spellIconPanel.OnMouseClick += SpellIconPanel_OnMouseClick;
            spellIconPanel.OnRightMouseClick += SpellIconPanel_OnRightMouseClick;

            spellTargetIconPanel = DaggerfallUI.AddPanel(spellTargetPanelRect, mainPanel);
            spellTargetIconPanel.BackgroundColor = Color.black;
            spellTargetIconPanel.BackgroundTextureLayout = BackgroundLayout.StretchToFill;

            spellElementIconPanel = DaggerfallUI.AddPanel(spellElementIconPanelRect, mainPanel);
            spellElementIconPanel.BackgroundColor = Color.black;
            spellElementIconPanel.BackgroundTextureLayout = BackgroundLayout.StretchToFill;
        }

        void SetupLabels()
        {
            // Spell name
            spellNameLabel = DaggerfallUI.AddTextLabel(DaggerfallUI.DefaultFont, spellNameLabelPos, string.Empty, mainPanel);
            spellNameLabel.ShadowColor = DaggerfallUI.DaggerfallAlternateShadowColor1;
            spellNameLabel.MaxCharacters = 18;
            spellNameLabel.OnMouseClick += SpellNameLabel_OnMouseClick;

            // Spell cost
            if (buyMode)
            {
                spellCostLabel = DaggerfallUI.AddTextLabel(DaggerfallUI.DefaultFont, spellCostLabelPos, string.Empty, mainPanel);
                spellCostLabel.ShadowPosition = Vector2.zero;
            }

            // Spell points
            if (!buyMode)
            {
                spellPointsLabel = DaggerfallUI.AddTextLabel(DaggerfallUI.DefaultFont, spellPointsLabelPos, string.Empty, mainPanel);
                spellPointsLabel.ShadowColor = DaggerfallUI.DaggerfallAlternateShadowColor1;
            }

            // Effect labels
            spellEffectLabels = new TextLabel[spellEffectPanels.Length * 2];
            for (int i = 0; i < spellEffectLabels.Length; i++)
            {
                spellEffectLabels[i] = new TextLabel();
                spellEffectLabels[i].MaxCharacters = 24;
                spellEffectLabels[i].HorizontalAlignment = HorizontalAlignment.Center;
                spellEffectLabels[i].ShadowColor = DaggerfallUI.DaggerfallAlternateShadowColor1;

                if (i % 2 == 0)
                    spellEffectLabels[i].Position = new Vector2(0, 5);
                else
                    spellEffectLabels[i].Position = new Vector2(0, 17);

                spellEffectPanels[i / 2].Components.Add(spellEffectLabels[i]);
            }
        }

        void UpdateSelection()
        {
            // Update spell list scroller
            spellsListScrollBar.Reset(spellsListBox.RowsDisplayed, spellsListBox.Count, spellsListBox.ScrollIndex);
            spellsListScrollBar.TotalUnits = spellsListBox.Count;
            spellsListScrollBar.ScrollIndex = spellsListBox.ScrollIndex;

            // Get spell settings selected from player spellbook or offered spells
            EffectBundleSettings spellSettings;
            if (buyMode)
            {
                spellSettings = offeredSpells[spellsListBox.SelectedIndex];

                // The price shown in buy mode is the player casting cost * 4
                int goldCost, spellPointCost;
                FormulaHelper.CalculateTotalEffectCosts(spellSettings.Effects, spellSettings.TargetType, out goldCost, out spellPointCost);
                presentedCost = spellPointCost * 4;

                // Presented cost is halved on Witches Festival holiday
                uint gameMinutes = DaggerfallUnity.Instance.WorldTime.DaggerfallDateTime.ToClassicDaggerfallTime();
                int holidayID = FormulaHelper.GetHolidayId(gameMinutes, 0);
                if (holidayID == (int)DaggerfallConnect.DFLocation.Holidays.Witches_Festival)
                {
                    presentedCost >>= 1;
                    if (presentedCost == 0)
                        presentedCost = 1;
                }

                spellCostLabel.Text = presentedCost.ToString();
            }
            else
            {
                // Get spell and exit if spell index not found
                if (!GameManager.Instance.PlayerEntity.GetSpell(spellsListBox.SelectedIndex, out spellSettings))
                    return;
            }

            // Update spell name label
            spellNameLabel.Text = spellSettings.Name;

            // Update effect labels
            for (int i = 0; i < 3; i++)
            {
                if (i < spellSettings.Effects.Length)
                    SetEffectLabels(spellSettings.Effects[i].Key, i);
                else
                    SetEffectLabels(string.Empty, i);
            }

            // Update spell icons
            spellIconPanel.BackgroundTexture = GetSpellIcon(spellSettings.IconIndex);
            spellTargetIconPanel.BackgroundTexture = GetSpellTargetIcon(spellSettings.TargetType);
            spellElementIconPanel.BackgroundTexture = GetSpellElementIcon(spellSettings.ElementType);
        }

        void ClearEffectLabels()
        {
            for (int i = 0; i < 3; i++)
            {
                SetEffectLabels(string.Empty, i);
            }
        }

        void SetEffectLabels(string key, int effectIndex)
        {
            int labelIndex = effectIndex * 2;

            // Just clear labels if no effect key
            if (string.IsNullOrEmpty(key))
            {
                spellEffectLabels[labelIndex].Text = string.Empty;
                spellEffectLabels[labelIndex + 1].Text = string.Empty;
                return;
            }

            // Get interface to effect
            IEntityEffect effect = GameManager.Instance.EntityEffectBroker.GetEffectTemplate(key);
            if (effect == null)
            {
                // Handle effect not found
                spellEffectLabels[labelIndex].Text = TextManager.Instance.GetText(textDatabase, "effectNotFoundError");
                spellEffectLabels[labelIndex + 1].Text = key;
                return;
            }

            // Update labels
            spellEffectLabels[labelIndex].Text = effect.Properties.GroupName;
            spellEffectLabels[labelIndex + 1].Text = effect.Properties.SubGroupName;
        }

        void ShowEffectPopup(IEntityEffect effect)
        {
            if (effect == null)
                return;

            DaggerfallMessageBox spellEffectPopup = new DaggerfallMessageBox(uiManager, this);
            spellEffectPopup.ClickAnywhereToClose = true;
            spellEffectPopup.SetTextTokens(effect.Properties.SpellBookDescription, effect);
            spellEffectPopup.Show();
        }

        TextLabel[] GetEffectLabels(int panelIndex)
        {
            TextLabel[] labels = new TextLabel[2];
            labels[0] = spellEffectLabels[panelIndex * 2];
            labels[1] = spellEffectLabels[panelIndex * 2 + 1];
            return labels;
        }

        Texture2D GetSpellIcon(int index)
        {
            return DaggerfallUI.Instance.SpellIconCollection.GetSpellIcon(index);
        }

        Texture2D GetSpellTargetIcon(TargetTypes targetType)
        {
            return DaggerfallUI.Instance.SpellIconCollection.GetSpellTargetIcon(targetType);
        }

        Texture2D GetSpellElementIcon(ElementTypes elementType)
        {
            return DaggerfallUI.Instance.SpellIconCollection.GetSpellElementIcon(elementType);
        }

        int GetTradePrice()
        {
            return FormulaHelper.CalculateTradePrice(presentedCost, buildingDiscoveryData.quality, false);
        }

        #endregion

        #region Macro handling

        public MacroDataSource GetMacroDataSource()
        {
            return new SpellbookMacroDataSource(this);
        }

        /// <summary>
        /// MacroDataSource context sensitive methods for spellbook window.
        /// </summary>
        private class SpellbookMacroDataSource : MacroDataSource
        {
            private DaggerfallSpellBookWindow parent;
            public SpellbookMacroDataSource(DaggerfallSpellBookWindow spellBookWindow)
            {
                this.parent = spellBookWindow;
            }

            public override string Amount()
            {
                return parent.GetTradePrice().ToString();
            }

            public override string ShopName()
            {
                return parent.buildingDiscoveryData.displayName;
            }

            public override string GuildTitle()
            {
                return MacroHelper.GetFirstname(GameManager.Instance.PlayerEntity.Name);
            }
        }

        #endregion

        #region Events

        void SpellEffectPanelClick(BaseScreenComponent sender, Vector2 position)
        {
            // Get spell settings
            EffectBundleSettings spellSettings;
            if (buyMode)
            {
                spellSettings = offeredSpells[spellsListBox.SelectedIndex];
            }
            else
            {
                if (!GameManager.Instance.PlayerEntity.GetSpell(spellsListBox.SelectedIndex, out spellSettings))
                    return;
            }

            // Settings must look valid
            if (spellSettings.Version < EntityEffectBroker.MinimumSupportedSpellVersion)
                return;

            // Get effect index of panel clicked
            int effectIndex;
            if (sender.Name == spellEffectPanels[0].Name && spellSettings.Effects.Length >= 1)
                effectIndex = 0;
            else if (sender.Name == spellEffectPanels[1].Name && spellSettings.Effects.Length >= 2)
                effectIndex = 1;
            else if (sender.Name == spellEffectPanels[2].Name && spellSettings.Effects.Length >= 3)
                effectIndex = 2;
            else
                return;

            // Create effect instance with settings and show popup
            IEntityEffect effect = GameManager.Instance.EntityEffectBroker.InstantiateEffect(spellSettings.Effects[effectIndex]);
            ShowEffectPopup(effect);
        }

        private void SpellsListBox_OnSelectItem()
        {
            UpdateSelection();
        }

        private void SpellsListBox_OnUseSelectedItem()
        {
            // Get spell settings and exit if spell index not found
            EffectBundleSettings spellSettings;
            if (!GameManager.Instance.PlayerEntity.GetSpell(spellsListBox.SelectedIndex, out spellSettings))
                return;

            // Assign to player effect manager as ready spell
            EntityEffectManager playerEffectManager = GameManager.Instance.PlayerEffectManager;
            if (playerEffectManager)
            {
                playerEffectManager.SetReadySpell(new EntityEffectBundle(spellSettings, GameManager.Instance.PlayerEntityBehaviour));
                DaggerfallUI.Instance.PopToHUD();
            }
        }

        private void SpellsListBox_OnMouseScroll(BaseScreenComponent sender)
        {
            spellsListScrollBar.ScrollIndex = spellsListBox.ScrollIndex;
        }

        void SpellsListScrollBar_OnScroll()
        {
            spellsListBox.ScrollIndex = spellsListScrollBar.ScrollIndex;
        }

        private void UpArrowButton_OnMouseClick(BaseScreenComponent sender, Vector2 position)
        {
<<<<<<< HEAD
            if (spellsListBox.SelectedIndex == -1)
                return;

            spellsListBox.SelectIndex(spellsListBox.SelectedIndex - 1);
            spellsListBox.LazyScrollToSelected();
            UpdateSelection();
=======
            spellsListBox.SelectPrevious();
>>>>>>> 12723a37
        }

        private void DownArrowButton_OnMouseClick(BaseScreenComponent sender, Vector2 position)
        {
<<<<<<< HEAD
            if (spellsListBox.SelectedIndex == -1)
                return;

            spellsListBox.SelectIndex(spellsListBox.SelectedIndex + 1);
            spellsListBox.LazyScrollToSelected();
            UpdateSelection();
=======
            spellsListBox.SelectNext();
>>>>>>> 12723a37
        }

        void DeleteButton_OnMouseClick(BaseScreenComponent sender, Vector2 position)
        {
            if (spellsListBox.SelectedIndex == -1)
                return;

            // Prompt and delete spell
            deleteSpellIndex = spellsListBox.SelectedIndex;
            DaggerfallMessageBox mb = new DaggerfallMessageBox(uiManager, DaggerfallMessageBox.CommonMessageBoxButtons.YesNo, TextManager.Instance.GetText(textDatabase, "deleteSpell"), this);
            mb.OnButtonClick += DeleteSpellConfirm_OnButtonClick;
            mb.Show();
        }

        private void DeleteSpellConfirm_OnButtonClick(DaggerfallMessageBox sender, DaggerfallMessageBox.MessageBoxButtons messageBoxButton)
        {
            if (deleteSpellIndex != -1 && messageBoxButton == DaggerfallMessageBox.MessageBoxButtons.Yes)
            {
                GameManager.Instance.PlayerEntity.DeleteSpell(deleteSpellIndex);
                int remainingSpells = GameManager.Instance.PlayerEntity.SpellbookCount();
                if (spellsListBox.SelectedIndex >= remainingSpells)
                    if (remainingSpells > 0)
                        spellsListBox.SelectIndex(remainingSpells - 1);
                    else
                        spellsListBox.SelectNone();
                deleteSpellIndex = -1;
                RefreshSpellsList(true);
            }

            CloseWindow();
        }

        void ExitButton_OnMouseClick(BaseScreenComponent sender, Vector2 position)
        {
            CloseWindow();
        }

        void SwapButton_OnMouseClick(BaseScreenComponent sender, Vector2 position)
        {
            if (spellsListBox.SelectedIndex == -1)
                return;

            int newSelectedIndex = -1;
            if (sender == downButton && spellsListBox.SelectedIndex < spellsListBox.Count - 1)
                newSelectedIndex = spellsListBox.SelectedIndex + 1;
            else if (sender == upButton && spellsListBox.SelectedIndex > 0)
                newSelectedIndex = spellsListBox.SelectedIndex - 1;

            if (newSelectedIndex >= 0)
            {
                GameManager.Instance.PlayerEntity.SwapSpells(spellsListBox.SelectedIndex, newSelectedIndex);
                spellsListBox.SelectIndex(newSelectedIndex);
                RefreshSpellsList(true);
            }
        }

        // Not implemented in Daggerfall, could be useful. Possibly move through different sorts (lexigraphic, date added, cost etc.)
        public void SortButton_OnMouseClick(BaseScreenComponent sender, Vector2 position)
        {
            var spellsBefore = GameManager.Instance.PlayerEntity.GetSpells();
            GameManager.Instance.PlayerEntity.SortSpellsAlpha();
            var spellsAfter = GameManager.Instance.PlayerEntity.GetSpells();
            if (spellsAfter.SequenceEqual(spellsBefore))
            {
                // List was already in alphabetic order, switch to magicka cost
                GameManager.Instance.PlayerEntity.SortSpellsPointCost();
            }
            RefreshSpellsList(false);
            SetDefaults();
        }

        public void SpellNameLabel_OnMouseClick(BaseScreenComponent sender, Vector2 position)
        {
            if (!GameManager.Instance.PlayerEntity.GetSpell(spellsListBox.SelectedIndex, out renamedSpellSettings))
                return;

            DaggerfallInputMessageBox renameSpellPrompt;
            renameSpellPrompt = new DaggerfallInputMessageBox(uiManager, this);
            renameSpellPrompt.SetTextBoxLabel(TextManager.Instance.GetText(textDatabase, "enterSpellName") + " ");
            renameSpellPrompt.TextBox.Text = renamedSpellSettings.Name;
            renameSpellPrompt.OnGotUserInput += RenameSpellPromptHandler;
            uiManager.PushWindow(renameSpellPrompt);
        }

        public void RenameSpellPromptHandler(DaggerfallInputMessageBox sender, string input)
        {
            // Must not be blank
            if (spellsListBox.SelectedIndex == -1 || string.IsNullOrEmpty(input))
                return;

            renamedSpellSettings.Name = input;
            GameManager.Instance.PlayerEntity.SetSpell(spellsListBox.SelectedIndex, renamedSpellSettings);
            RefreshSpellsList(true);
            UpdateSelection();
        }

        private void SpellIconPanel_OnMouseClick(BaseScreenComponent sender, Vector2 position)
        {
            EffectBundleSettings spellSettings;
            if (!GameManager.Instance.PlayerEntity.GetSpell(spellsListBox.SelectedIndex, out spellSettings))
                return;
            spellSettings.IconIndex++;
            if (spellSettings.IconIndex >= DaggerfallUI.Instance.SpellIconCollection.SpellIconCount)
                spellSettings.IconIndex = 0;

            GameManager.Instance.PlayerEntity.SetSpell(spellsListBox.SelectedIndex, spellSettings);
            UpdateSelection();
            DaggerfallUI.Instance.PlayOneShot(SoundClips.ButtonClick);
        }

        private void SpellIconPanel_OnRightMouseClick(BaseScreenComponent sender, Vector2 position)
        {
            EffectBundleSettings spellSettings;
            if (!GameManager.Instance.PlayerEntity.GetSpell(spellsListBox.SelectedIndex, out spellSettings))
                return;
            spellSettings.IconIndex--;
            if (spellSettings.IconIndex < 0)
                spellSettings.IconIndex = DaggerfallUI.Instance.SpellIconCollection.SpellIconCount - 1;

            GameManager.Instance.PlayerEntity.SetSpell(spellsListBox.SelectedIndex, spellSettings);
            UpdateSelection();
            DaggerfallUI.Instance.PlayOneShot(SoundClips.ButtonClick);
        }

        private void BuyButton_OnMouseClick(BaseScreenComponent sender, Vector2 position)
        {
            autoClose = false;
            BuySpellHandler();
        }

        private void SpellsListBox_OnMouseDoubleClick(BaseScreenComponent sender, Vector2 position)
        {
            autoClose = true;
            BuySpellHandler();
        }

        private void BuySpellHandler()
        {
            const int tradeMessageBaseId = 260;
            const int notEnoughGoldId = 454;
            int tradePrice = GetTradePrice();
            int msgOffset = 0;

            if (GameManager.Instance.PlayerEntity.GetGoldAmount() < tradePrice)
            {
                DaggerfallUI.MessageBox(notEnoughGoldId);
            }
            else
            {
                if (presentedCost >> 1 <= tradePrice)
                {
                    if (presentedCost - (presentedCost >> 2) <= tradePrice)
                        msgOffset = 2;
                    else
                        msgOffset = 1;
                }

                DaggerfallMessageBox messageBox = new DaggerfallMessageBox(uiManager, this);
                TextFile.Token[] tokens = DaggerfallUnity.Instance.TextProvider.GetRandomTokens(tradeMessageBaseId + msgOffset);
                messageBox.SetTextTokens(tokens, this);
                messageBox.AddButton(DaggerfallMessageBox.MessageBoxButtons.Yes);
                messageBox.AddButton(DaggerfallMessageBox.MessageBoxButtons.No);
                messageBox.OnButtonClick += ConfirmTrade_OnButtonClick;
                uiManager.PushWindow(messageBox);
            }
        }

        private void ConfirmTrade_OnButtonClick(DaggerfallMessageBox sender, DaggerfallMessageBox.MessageBoxButtons messageBoxButton)
        {
            if (messageBoxButton == DaggerfallMessageBox.MessageBoxButtons.Yes)
            {
                // Deduct gold - adding gold sound for additional feedback
                GameManager.Instance.PlayerEntity.DeductGoldAmount(GetTradePrice());
                DaggerfallUI.Instance.PlayOneShot(SoundClips.GoldPieces);

                // Add to player entity spellbook
                GameManager.Instance.PlayerEntity.AddSpell(offeredSpells[spellsListBox.SelectedIndex]);
            }
            if (autoClose)
            {
                // Drop back to HUD like classic
                DaggerfallUI.Instance.PopToHUD();
            }
            else
                CloseWindow();
        }

        #endregion
    }
}<|MERGE_RESOLUTION|>--- conflicted
+++ resolved
@@ -654,30 +654,12 @@
 
         private void UpArrowButton_OnMouseClick(BaseScreenComponent sender, Vector2 position)
         {
-<<<<<<< HEAD
-            if (spellsListBox.SelectedIndex == -1)
-                return;
-
-            spellsListBox.SelectIndex(spellsListBox.SelectedIndex - 1);
-            spellsListBox.LazyScrollToSelected();
-            UpdateSelection();
-=======
             spellsListBox.SelectPrevious();
->>>>>>> 12723a37
         }
 
         private void DownArrowButton_OnMouseClick(BaseScreenComponent sender, Vector2 position)
         {
-<<<<<<< HEAD
-            if (spellsListBox.SelectedIndex == -1)
-                return;
-
-            spellsListBox.SelectIndex(spellsListBox.SelectedIndex + 1);
-            spellsListBox.LazyScrollToSelected();
-            UpdateSelection();
-=======
             spellsListBox.SelectNext();
->>>>>>> 12723a37
         }
 
         void DeleteButton_OnMouseClick(BaseScreenComponent sender, Vector2 position)
