--- conflicted
+++ resolved
@@ -239,7 +239,6 @@
             gameTimeLabel.Position = new Vector2(0, 9);
             infoPanel.Components.Add(gameTimeLabel);
 
-<<<<<<< HEAD
             // Rename save button
             renameSaveButton.Position = new Vector2(2, 132);
             renameSaveButton.Size = new Vector2(48, 8);
@@ -249,7 +248,7 @@
             renameSaveButton.Outline.Enabled = false;
             renameSaveButton.OnMouseClick += RenameSaveButton_OnMouseClick;
             savesPanel.Components.Add(renameSaveButton);
-=======
+
             // Loading label
             loadingLabel.BackgroundColor = Color.gray;
             loadingLabel.TextColor = Color.white;
@@ -257,7 +256,6 @@
             loadingLabel.VerticalAlignment = VerticalAlignment.Middle;
             loadingLabel.Position = new Vector2(mainPanel.Size.x / 2f, mainPanel.Size.y / 2f);
             mainPanel.Components.Add(loadingLabel);
->>>>>>> 73e12569
 
             // Delete save button
             deleteSaveButton.Position = new Vector2(51, 132);
