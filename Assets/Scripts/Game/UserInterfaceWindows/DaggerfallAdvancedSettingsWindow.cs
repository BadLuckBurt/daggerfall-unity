--- conflicted
+++ resolved
@@ -33,12 +33,8 @@
 
         #region Fields
 
-<<<<<<< HEAD
         enum InteractionModeIconModes { none, minimal, large, classic, colour, monochrome, classicXhair, colourXhair };
-=======
-        enum InteractionModeIconModes { none, minimal, large, classic, colour, monochrome };
         enum IconsPositioningSchemes { classic, medium, small, smalldeckleft, smalldeckright, smallvertleft, smallvertright, smallhorzbottom };
->>>>>>> bb5dc9a2
 
         const string textTable = "GameSettings";
 
