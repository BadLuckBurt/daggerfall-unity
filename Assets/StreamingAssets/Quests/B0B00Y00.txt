-- Quest: C:\QUESTS\WORKING\B0B00Y00.Qbn.
-- StartsBy: NPC
-- Questee: member
-- Questor: knight
-- Repute: 0
-- QuestId: 0
Messages: 16
Quest: B0B00Y00
-- Message panels
QRC:

QuestorOffer:  [1000]
<ce>                       %pcf, the Princess _lady_
<ce>                 has been captured from our protection,
<ce>                   and it is the responsibility of us
<ce>                 knights to rescue her. Unfortunately,
<ce>                  many of our members of off fighting
<ce>                  in the war. In the truest spirit of
<ce>                  chivalry, will you go to rescue the
<ce>                  princess from the _monster_ who has
<ce>                             captured her?
                                     <--->
<ce>                    The war has busied the order to
<ce>                  such a degree that important duties
<ce>                  such as protecting the virtue of the
<ce>                         noblewomen of %reg has
<ce>                  fallen rather by the wayside. There
<ce>                    is literally no one available to
<ce>                         rescue Princess _lady_
<ce>                   who was carried off the other day.
<ce>                       Are you free for this most
<ce>                           worthy of quests?

RefuseQuest:  [1001]
<ce>                   Ah, that is not the spirit of our
<ce>                 order. There is nothing more important
<ce>                    to us than protecting the virtue
<ce>                            of the innocent.

AcceptQuest:  [1002]
<ce>                  You will? I must say, your heart is
<ce>                brave. A _monster_ is a fearsome foe. Be
<ce>                certain to prepare for a battle. Do not
<ce>                  be foolhardy -- we care only for the
<ce>                rescue of the princess. If the _monster_
<ce>                  can be left alone, leave him. And if
<ce>              you are not returned in =2mondung_ days, we
<ce>                 will assume that you have failed, and
<ce>                  someone will be sent in your place.
<ce>                  I am certain you do not want someone
<ce>                 else to earn the honor of the rescue.
<ce>                      May %god bless your journey
<ce>                            to ___mondung_.

QuestFail:  [1003]
<ce>                         Hurry, %pcf. You only
<ce>                       have =2mondung_ days left.

QuestComplete:  [1004]
<ce>                      Princess _lady_, may I more
<ce>                 officially introduce you to your good
<ce>                             rescuer, %pcn.
<ce>                You have done a fine and honorable thing
<ce>                 this day, my friend, and it shall not
<ce>                             be forgotten.

RumorsDuringQuest:  [1005]
Poor Princess _lady_. When her father gets to %cn, he will be furious.
<--->
_qgiver_ promised Princess _lady_'s father that she would be protected.

RumorsPostfailure:  [1006]
The Princess managed to escape ___mondung_ by herself. Some knightly valor.
<--->
The Princess just wandered in %cn by herself, pale from bloodloss.

RumorsPostsuccess:  [1007]
The knights are celebrating the heroism of the great %ra who rescued _lady_.
<--->
Lady _lady_ has begun writing poetry about the valorous %ra who rescued her.

QuestorPostsuccess:  [1008]
Greetings, %pct. You'll be happy to know that Lady _lady_ is doing well.

QuestorPostfailure:  [1009]
What a fiasco that Lady _lady_ affair was. I imagine you want it behind you.

QuestLogEntry:  [1010]
%qdt:
 _qgiver_ of __qgiver_
 in ___qgiver_ has given me a quest
 to rescue the fair Lady _lady_
 from ___mondung_, where she
 has been captured and imprisoned by a _monster_.
 I have =2mondung_ days to rescue her before someone
 else is sent to win my honor and glory.

Message:  1011
<ce>             A small, thin, pale little boy hisses at you
<ce>              and slips a note into your hand. He vanishes
<ce>                   almost the moment you notice him.

Message:  1012
<ce>                  You have just slain the _monster_,
<ce>                   the stuff of _lady_'s nightmares.

Message:  1013
<ce>                        Lady _lady_ leaves you,
<ce>                   intent on making her own way home.

Message:  1014
Dear %pcf,
 
      If you were hesitating in that quest out of
 reasonable fear that your dear friends, the _monster_s
 of %reg would not want you to foil the
 rather lascivious plans of one of its order, do not
 fear. =monster_ is about
 as precious to our cold hearts as a puddle of month
 old spew.
      Enjoy yourself. And, if you are so inclined,
 enjoy _lady_.
 
<ce>                           Your Dear Friends,
<ce>                        The Oldest Power in %reg

Message:  1015
<ce>                       "You're %pcf! Thank %god!
<ce>                            I'm Lady _lady_,
<ce>                      let's get out of here now."


-- Symbols used in the QRC file:
--
--               %cn occurs 2 times.
--              %god occurs 3 times.
--              %pcf occurs 5 times.
--              %pcn occurs 1 time.
--              %pct occurs 1 time.
--              %qdt occurs 1 time.
--               %ra occurs 2 times.
--              %reg occurs 4 times.
--        =2mondung_ occurs 4 times.
--         =monster_ occurs 1 time.
--       ___mondung_ occurs 4 times.
--        ___qgiver_ occurs 2 times.
--            _lady_ occurs 18 times.
--         _monster_ occurs 9 times.
--          _qgiver_ occurs 2 times.

QBN:
Item letter31 letter used 1014

Person _qgiver_ group Questor
<<<<<<< HEAD
Person _lady_ faction Random_Noble female
-rewrote lady from "face 2 group Noble" to "faction Random_Noble female". nothing else provided the expected NPC.
=======
Person _lady_ face 2 group Noble female
>>>>>>> 7c4a3dc8
Person _vamp_ face 40 factiontype Vampire_Clan

Place _mondung_ remote dungeon

Clock _2mondung_ 00:00 0 flag 17 range 0 2
Clock _S.07_ 10:00 1.16:00

Foe _monster_ is Vampire
Foe imp0 is Giant_rat

--	Quest start-up:
	dialog link for person _vamp_ 
	start timer _2mondung_ 
	reveal _mondung_ 
	log 1010 step 0 
	repute with _vamp_ exceeds 20 do _S.05_ 
	pc at _mondung_ set _S.03_ 
	place foe _monster_ at _mondung_ 
	place npc _lady_ at _mondung_ 

_2mondung_ task:
	end quest 

_S.01_ task:
	when _qgclicked_ and _S.04_ 
	give pc nothing 
	end quest 

_S.02_ task:
	killed 1 _monster_ 
	say 1012 

_S.03_ task:
	create foe imp0 every 40 minutes 100 times with 15% success 

_S.04_ task:
	clicked npc _lady_ 
	hide npc _lady_ 
	say 1015 
	add _lady_ face 

_S.05_ task:
	start timer _S.07_ 

_qgclicked_ task:
	clicked npc _qgiver_ 

_S.07_ task:
	get item letter31 
	say 1011 

variable _S.08_
_S.09_ task:
	when _S.04_ and _2mondung_ 
	say 1013 

_clearclick_ task:
	when _qgclicked_ and not _S.04_
	say 1003 
	clear _qgclicked_ _clearclick_ <|MERGE_RESOLUTION|>--- conflicted
+++ resolved
@@ -152,12 +152,7 @@
 Item letter31 letter used 1014
 
 Person _qgiver_ group Questor
-<<<<<<< HEAD
-Person _lady_ faction Random_Noble female
--rewrote lady from "face 2 group Noble" to "faction Random_Noble female". nothing else provided the expected NPC.
-=======
 Person _lady_ face 2 group Noble female
->>>>>>> 7c4a3dc8
 Person _vamp_ face 40 factiontype Vampire_Clan
 
 Place _mondung_ remote dungeon
